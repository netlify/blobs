--- conflicted
+++ resolved
@@ -63,11 +63,6 @@
     "node": "^14.16.0 || >=16.0.0"
   },
   "dependencies": {
-<<<<<<< HEAD
-    "esbuild": "0.18.16",
-    "p-map": "^6.0.0"
-=======
     "esbuild": "0.18.17"
->>>>>>> 86abaeee
   }
 }