{
  "name": "@netlify/blobs",
  "version": "2.1.0",
  "description": "A JavaScript client for the Netlify Blob Store",
  "type": "module",
  "engines": {
    "node": "^14.16.0 || >=16.0.0"
  },
  "main": "./dist/main.cjs",
  "module": "./dist/main.js",
  "types": "./dist/main.d.ts",
  "exports": {
    ".": {
      "require": {
        "types": "./dist/main.d.cts",
        "path": "./dist/main.cjs"
      },
      "import": {
        "types": "./dist/main.d.ts",
        "path": "./dist/main.js"
      },
      "default": {
        "types": "./dist/main.d.ts",
        "path": "./dist/main.js"
      }
    }
  },
  "files": [
    "dist/**/*"
  ],
  "scripts": {
    "build": "run-s build:*",
    "build:check": "tsc",
    "build:transpile": "node build.mjs",
    "dev": "node build.mjs --watch",
    "prepare": "husky install node_modules/@netlify/eslint-config-node/.husky/",
    "prepublishOnly": "npm ci && npm test",
    "prepack": "npm run build",
    "test": "run-s build format test:dev",
    "format": "run-s build format:check-fix:*",
    "format:ci": "run-s build format:check:*",
    "format:check-fix:lint": "run-e format:check:lint format:fix:lint",
    "format:check:lint": "cross-env-shell eslint $npm_package_config_eslint",
    "format:fix:lint": "cross-env-shell eslint --fix $npm_package_config_eslint",
    "format:check-fix:prettier": "run-e format:check:prettier format:fix:prettier",
    "format:check:prettier": "cross-env-shell prettier --check $npm_package_config_prettier",
    "format:fix:prettier": "cross-env-shell prettier --write $npm_package_config_prettier",
    "test:dev": "run-s build test:dev:*",
    "test:ci": "run-s build test:ci:*",
    "test:dev:vitest": "vitest run",
    "test:dev:vitest:watch": "vitest watch",
    "test:ci:vitest": "vitest run"
  },
  "config": {
    "eslint": "--ignore-path .gitignore --cache --format=codeframe --max-warnings=0 \"{src,scripts,.github}/**/*.{js,ts,md,html}\" \"*.{js,ts,md,html}\"",
    "prettier": "--ignore-path .gitignore --loglevel=warn \"{src,scripts,.github}/**/*.{js,ts,md,yml,json,html}\" \"*.{js,ts,yml,json,html}\" \".*.{js,ts,yml,json,html}\" \"!**/package-lock.json\" \"!package-lock.json\""
  },
  "keywords": [],
  "license": "MIT",
  "repository": "netlify/blobs-client",
  "bugs": {
    "url": "https://github.com/netlify/blobs-client/issues"
  },
  "author": "Netlify Inc.",
  "directories": {
    "test": "test"
  },
  "devDependencies": {
    "@commitlint/cli": "^17.0.0",
    "@commitlint/config-conventional": "^17.0.0",
    "@netlify/eslint-config-node": "^7.0.1",
    "c8": "^7.11.0",
    "esbuild": "^0.19.0",
    "husky": "^8.0.0",
    "node-fetch": "^3.3.1",
    "p-map": "^6.0.0",
    "semver": "^7.5.3",
<<<<<<< HEAD
    "typescript": "^5.0.0",
    "vitest": "^0.34.0"
  },
  "engines": {
    "node": "^14.16.0 || >=16.0.0"
=======
    "tmp-promise": "^3.0.3",
    "tsup": "^7.2.0",
    "typescript": "^5.0.0",
    "vitest": "^0.34.0"
>>>>>>> e733b334
  }
}<|MERGE_RESOLUTION|>--- conflicted
+++ resolved
@@ -75,17 +75,9 @@
     "node-fetch": "^3.3.1",
     "p-map": "^6.0.0",
     "semver": "^7.5.3",
-<<<<<<< HEAD
-    "typescript": "^5.0.0",
-    "vitest": "^0.34.0"
-  },
-  "engines": {
-    "node": "^14.16.0 || >=16.0.0"
-=======
     "tmp-promise": "^3.0.3",
     "tsup": "^7.2.0",
     "typescript": "^5.0.0",
     "vitest": "^0.34.0"
->>>>>>> e733b334
   }
 }