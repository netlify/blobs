--- conflicted
+++ resolved
@@ -261,10 +261,9 @@
 
 ```javascript
 await store.delete('my-key')
-<<<<<<< HEAD
-```
-
-### `list(options?: { cursor?: string, paginate?: boolean. prefix?: string }): Promise<{ blobs: BlobResult[], directories: string[] }>`
+```
+
+### `list(options?: { cursor?: string, directories?: boolean, paginate?: boolean. prefix?: string }): Promise<{ blobs: BlobResult[], directories: string[] }>`
 
 Returns a list of blobs in a given store.
 
@@ -286,7 +285,8 @@
 ```
 
 Optionally, you can choose to group blobs together under a common prefix and then browse them hierarchically when
-listing a store. To do this, use the `/` character in your keys to group them into multiple levels.
+listing a store, just like grouping files in a directory. To do this, use the `/` character in your keys to group them
+into directories.
 
 Take the following list of keys as an example:
 
@@ -328,89 +328,13 @@
 To drill down into a directory and get a list of its items, you can use the directory name as the `prefix` value.
 
 ```javascript
-const { blobs, directories } = await store.list({ directories: true, prefix: 'mice/' })
-
-// [ { etag: "etag3", key: "mice/jerry.jpg" }, { etag: "etag4", key: "mice/mickey.jpg" } ]
+const { blobs, directories } = await store.list({ directories: true, prefix: 'cats/' })
+
+// [ { etag: "etag1", key: "cats/garfield.jpg" }, { etag: "etag2", key: "cats/tom.jpg" } ]
 console.log(blobs)
 
 // [ ]
 console.log(directories)
-=======
->>>>>>> 00db5ff2
-```
-
-### `list(options?: { cursor?: string, directories?: boolean, paginate?: boolean. prefix?: string }): Promise<{ blobs: BlobResult[], directories: string[] }>`
-
-Returns a list of blobs in a given store.
-
-```javascript
-const { blobs } = await store.list()
-
-// [ { etag: 'etag1', key: 'some-key' }, { etag: 'etag2', key: 'another-key' } ]
-console.log(blobs)
-```
-
-To filter down the entries that should be returned, an optional `prefix` parameter can be supplied. When used, only the
-entries whose key starts with that prefix are returned.
-
-```javascript
-const { blobs } = await store.list({ prefix: 'some' })
-
-// [ { etag: 'etag1', key: 'some-key' } ]
-console.log(blobs)
-```
-
-Optionally, you can choose to group blobs together under a common prefix and then browse them hierarchically when
-listing a store, just like grouping files in a directory. To do this, use the `/` character in your keys to group them
-into directories.
-
-Take the following list of keys as an example:
-
-```
-cats/garfield.jpg
-cats/tom.jpg
-mice/jerry.jpg
-mice/mickey.jpg
-pink-panther.jpg
-```
-
-By default, calling `store.list()` will return all five keys.
-
-```javascript
-const { blobs } = await store.list()
-
-// [
-//   { etag: "etag1", key: "cats/garfield.jpg" },
-//   { etag: "etag2", key: "cats/tom.jpg" },
-//   { etag: "etag3", key: "mice/jerry.jpg" },
-//   { etag: "etag4", key: "mice/mickey.jpg" },
-//   { etag: "etag5", key: "pink-panther.jpg" },
-// ]
-console.log(blobs)
-```
-
-But if you want to list entries hierarchically, use the `directories` parameter.
-
-```javascript
-const { blobs, directories } = await store.list({ directories: true })
-
-// [ { etag: "etag1", key: "pink-panther.jpg" } ]
-console.log(blobs)
-
-// [ "cats", "mice" ]
-console.log(directories)
-```
-
-To drill down into a directory and get a list of its items, you can use the directory name as the `prefix` value.
-
-```javascript
-const { blobs, directories } = await store.list({ directories: true, prefix: 'cats/' })
-
-// [ { etag: "etag1", key: "cats/garfield.jpg" }, { etag: "etag2", key: "cats/tom.jpg" } ]
-console.log(blobs)
-
-// [ ]
-console.log(directories)
 ```
 
 Note that we're only interested in entries under the `cats` directory, which is why we're using a trailing slash.
