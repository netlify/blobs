interface APICredentials {
  apiURL?: string
  token: string
}

interface ContextCredentials {
  contextURL: string
  token: string
}

interface BlobsOptions {
  authentication: APICredentials | ContextCredentials
  context?: string
  fetcher?: typeof globalThis.fetch
  siteID: string
}

enum HTTPMethod {
  Delete = 'delete',
  Get = 'get',
  Put = 'put',
}

interface SetOptions {
  ttl?: Date | number
}

type BlobInput = ReadableStream | string | ArrayBuffer | Blob

const EXPIRY_HEADER = 'x-nf-expires-at'

export class Blobs {
  private authentication: APICredentials | ContextCredentials
  private context: string
  private fetcher: typeof globalThis.fetch
  private siteID: string

  constructor({ authentication, context, fetcher, siteID }: BlobsOptions) {
    this.context = context ?? 'production'
    this.fetcher = fetcher ?? globalThis.fetch
    this.siteID = siteID

    if ('contextURL' in authentication) {
      this.authentication = authentication
    } else {
      this.authentication = {
        apiURL: authentication.apiURL ?? 'https://api.netlify.com',
        token: authentication.token,
      }
    }

    if (fetcher) {
      this.fetcher = fetcher
    } else if (globalThis.fetch) {
      this.fetcher = globalThis.fetch
    } else {
      throw new Error('You must specify a fetch-compatible `fetcher` parameter when `fetch` is not available globally')
    }
  }

  private async getFinalRequest(key: string, method: string) {
    if ('contextURL' in this.authentication) {
      return {
        headers: {
          authorization: `Bearer ${this.authentication.token}`,
        },
        url: `${this.authentication.contextURL}/${this.siteID}/${this.context}/${key}`,
      }
    }

    const apiURL = `${this.authentication.apiURL}/api/v1/sites/${this.siteID}/blobs/${key}?context=${this.context}`
    const headers = { authorization: `Bearer ${this.authentication.token}` }
    const res = await this.fetcher(apiURL, { headers, method })

    if (res.status !== 200) {
      throw new Error(`${method} operation has failed: API returned a ${res.status} response`)
    }

    const { url } = await res.json()

    return {
      url,
    }
  }

  private static getTTLHeaders(ttl: Date | number | undefined): Record<string, string> {
    if (typeof ttl === 'number') {
      return {
        [EXPIRY_HEADER]: (Date.now() + ttl).toString(),
      }
    }

    if (ttl instanceof Date) {
      return {
        [EXPIRY_HEADER]: ttl.getTime().toString(),
      }
    }

    if (ttl === undefined) {
      return {}
    }

    throw new TypeError(`'ttl' value must be a number or a Date, ${typeof ttl} found.`)
  }

  private isConfigured() {
    return Boolean(this.authentication?.token) && Boolean(this.siteID)
  }

  private async makeStoreRequest(
    key: string,
    method: HTTPMethod,
    extraHeaders?: Record<string, string>,
    body?: BlobInput | null,
  ) {
    if (!this.isConfigured()) {
      throw new Error("The blob store is unavailable because it's missing required configuration properties")
    }

    const { headers: baseHeaders = {}, url } = await this.getFinalRequest(key, method)
    const headers: Record<string, string> = {
      ...baseHeaders,
      ...extraHeaders,
    }

    if (method === HTTPMethod.Put) {
      headers['cache-control'] = 'max-age=0, stale-while-revalidate=60'
    }

    const res = await this.fetcher(url, { body, headers, method })

    if (res.status === 404 && method === HTTPMethod.Get) {
      return null
    }

    if (res.status !== 200) {
      throw new Error(`${method} operation has failed: store returned a ${res.status} response`)
    }

    return res
  }

  async delete(key: string) {
    await this.makeStoreRequest(key, HTTPMethod.Delete)
  }

  async get(key: string): Promise<string>
  async get(key: string, { type }: { type: 'arrayBuffer' }): Promise<ArrayBuffer>
  async get(key: string, { type }: { type: 'blob' }): Promise<Blob>
  // eslint-disable-next-line @typescript-eslint/no-explicit-any
  async get(key: string, { type }: { type: 'json' }): Promise<any>
<<<<<<< HEAD
  async get(key: string, { type }: { type: 'stream' }): Promise<ReadableStream | null>
=======
  async get(key: string, { type }: { type: 'stream' }): Promise<ReadableStream>
>>>>>>> e817d590
  async get(key: string, { type }: { type: 'text' }): Promise<string>
  async get(
    key: string,
    options?: { type: 'arrayBuffer' | 'blob' | 'json' | 'stream' | 'text' },
  ): Promise<ArrayBuffer | Blob | ReadableStream | string | null> {
    const { type } = options ?? {}
    const res = await this.makeStoreRequest(key, HTTPMethod.Get)
    const expiry = res?.headers.get(EXPIRY_HEADER)

    if (typeof expiry === 'string') {
      const expiryTS = Number.parseInt(expiry)

      if (!Number.isNaN(expiryTS) && expiryTS <= Date.now()) {
        return null
      }
    }

    if (res === null) {
      return res
    }

    if (type === undefined || type === 'text') {
      return res.text()
    }

    if (type === 'arrayBuffer') {
      return res.arrayBuffer()
    }

    if (type === 'blob') {
      return res.blob()
    }

    if (type === 'json') {
      return res.json()
    }

    if (type === 'stream') {
      return res.body
    }

    throw new Error(`Invalid 'type' property: ${type}. Expected: arrayBuffer, blob, json, stream, or text.`)
  }

  async set(key: string, data: BlobInput, { ttl }: SetOptions = {}) {
    const headers = Blobs.getTTLHeaders(ttl)

    await this.makeStoreRequest(key, HTTPMethod.Put, headers, data)
  }

  async setJSON(key: string, data: unknown, { ttl }: SetOptions = {}) {
    const payload = JSON.stringify(data)
    const headers = {
      ...Blobs.getTTLHeaders(ttl),
      'content-type': 'application/json',
    }

    await this.makeStoreRequest(key, HTTPMethod.Put, headers, payload)
  }
}<|MERGE_RESOLUTION|>--- conflicted
+++ resolved
@@ -149,11 +149,7 @@
   async get(key: string, { type }: { type: 'blob' }): Promise<Blob>
   // eslint-disable-next-line @typescript-eslint/no-explicit-any
   async get(key: string, { type }: { type: 'json' }): Promise<any>
-<<<<<<< HEAD
-  async get(key: string, { type }: { type: 'stream' }): Promise<ReadableStream | null>
-=======
   async get(key: string, { type }: { type: 'stream' }): Promise<ReadableStream>
->>>>>>> e817d590
   async get(key: string, { type }: { type: 'text' }): Promise<string>
   async get(
     key: string,
